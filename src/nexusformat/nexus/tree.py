--- conflicted
+++ resolved
@@ -5900,11 +5900,7 @@
 
 # File level operations
 def load(filename, mode='r', **kwargs):
-<<<<<<< HEAD
     """Open or create a NeXus file and load its tree.
-=======
-    """Read or create a NeXus file returning a tree of objects.
->>>>>>> e7f6178d
     
     Note
     ----
