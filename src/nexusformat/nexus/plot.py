#!/usr/bin/env python 
# -*- coding: utf-8 -*-

#-----------------------------------------------------------------------------
# Copyright (c) 2013, NeXpy Development Team.
#
# Author: Paul Kienzle, Ray Osborn
#
# Distributed under the terms of the Modified BSD License.
#
# The full license is in the file COPYING, distributed with this software.
#-----------------------------------------------------------------------------

"""
This module provides a standard Matplotlib plotting option to the NeXus Python
API
"""
from __future__ import (absolute_import, division, print_function)

import numpy as np
from . import NXfield, NeXusError


def centers(axis, dimlen):
    """
    Return the centers of the axis bins.

    This works regardless if the axis contains bin boundaries or centers.
    """
    ax = axis.astype(np.float32)
    if ax.shape[0] == dimlen+1:
        return (ax[:-1] + ax[1:])/2
    else:
        assert ax.shape[0] == dimlen
        return ax


def boundaries(axis, dimlen):
    """
    Return the boundaries of the axis bins.

    This works regardless if the axis contains bin boundaries or centers.
    """
    ax = axis.astype(np.float32)
    if ax.shape[0] == dimlen:
        start = ax[0] - (ax[1] - ax[0])/2
        end = ax[-1] + (ax[-1] - ax[-2])/2
        return np.concatenate((np.atleast_1d(start),
                               (ax[:-1] + ax[1:])/2, 
                               np.atleast_1d(end)))
    else:
        assert ax.shape[0] == dimlen + 1
        return ax


def label(field):
    """
    Return a label for a data field suitable for use on a graph axis.
    """
    if 'long_name' in field.attrs:
        return field.long_name
    elif 'units' in field.attrs:
        return "%s (%s)"%(field.nxname, field.units)
    else:
        return field.nxname


class PylabPlotter(object):

    """
    Matplotlib plotter class for NeXus data.
    """

    def plot(self, data_group, fmt, xmin, xmax, ymin, ymax, zmin, zmax, **opts):
        """
        Plot the data entry.

        Raises NeXusError if the data cannot be plotted.
        """
        try:
            import matplotlib.pyplot as plt
        except ImportError:
            raise NeXusError("Default plotting package (matplotlib) not available.")

        over = opts.pop("over", False)
        image = opts.pop("image", False)
        log = opts.pop("log", False)
        logx = opts.pop("logx", False)
        logy = opts.pop("logy", False)

        signal = data_group.nxsignal
        if signal.ndim > 2:
            raise NeXusError(
                "Can only plot 1D and 2D data - please select a slice")
        elif signal.ndim > 1 and over:
            raise NeXusError("Cannot overplot 2D data")
        errors = data_group.nxerrors
        title = data_group.nxtitle

        # Provide a new view of the data if there is a dimension of length 1
        data, axes = (signal.nxdata.reshape(data_group.plot_shape), 
                      data_group.plot_axes)

<<<<<<< HEAD
        #One-dimensional Plot
        if len(data.shape) == 1:
            if 'units' in signal.attrs:
                if not errors and signal.units == 'counts':
                    errors = NXfield(np.sqrt(data))
            if errors:
                ebars = errors.nxdata
                plt.errorbar(centers(axes[0], data.shape[0]), data, ebars, 
                             fmt=fmt, **opts)
            else:
                plt.plot(centers(axes[0], data.shape[0]), data, fmt, **opts)
            if not over:
                ax = plt.gca()
                xlo, xhi = ax.set_xlim(auto=True)        
                ylo, yhi = ax.set_ylim(auto=True)                
                if xmin: xlo = xmin
                if xmax: xhi = xmax
                ax.set_xlim(xlo, xhi)
                if ymin: ylo = ymin
                if ymax: yhi = ymax
                ax.set_ylim(ylo, yhi)
                if logx: ax.set_xscale('symlog')
                if log or logy: ax.set_yscale('symlog')
                plt.xlabel(label(axes[0]))
                plt.ylabel(label(signal))
                plt.title(title)

        #Two dimensional plot
        else:

            from matplotlib.colors import LogNorm, Normalize

            if len(data.shape) > 2:
                slab = []
                if image:
                    for _dim in data.shape[:-3]:
                        slab.append(0)
                    slab.extend([slice(None), slice(None), slice(None)])
                else:
                    for _dim in data.shape[:-2]:
                        slab.append(0)
                    slab.extend([slice(None), slice(None)])
                data = data[slab]
                if 0 in slab:
                    print("Warning: Only the top 2D slice of the data is plotted")

            if image:
                x = boundaries(axes[-2], data.shape[-2])
                y = boundaries(axes[-3], data.shape[-3])
                xlabel, ylabel = label(axes[-2]), label(axes[-3])
=======
        isinteractive = plt.isinteractive()
        plt.ioff()

        try:
            if over:
                plt.autoscale(enable=False)
>>>>>>> fe1736c4
            else:
                plt.autoscale(enable=True)
                plt.clf()

            #One-dimensional Plot
            if len(data.shape) == 1:
                if fmt == '': 
                    fmt = 'o'
                if hasattr(signal, 'units'):
                    if not errors and signal.units == 'counts':
                        errors = NXfield(np.sqrt(data))
                if errors:
                    ebars = errors.nxdata
                    plt.errorbar(centers(axes[0], data.shape[0]), data, ebars, 
                                 fmt=fmt, **opts)
                else:
                    plt.plot(centers(axes[0], data.shape[0]), data, fmt, **opts)
                if not over:
                    ax = plt.gca()
                    xlo, xhi = ax.set_xlim(auto=True)        
                    ylo, yhi = ax.set_ylim(auto=True)                
                    if xmin: 
                        xlo = xmin
                    if xmax: 
                        xhi = xmax
                    ax.set_xlim(xlo, xhi)
                    if ymin: 
                        ylo = ymin
                    if ymax: 
                        yhi = ymax
                    ax.set_ylim(ylo, yhi)
                    if logx: 
                        ax.set_xscale('symlog')
                    if log or logy: 
                        ax.set_yscale('symlog')
                    plt.xlabel(label(axes[0]))
                    plt.ylabel(label(signal))
                    plt.title(title)

            #Two dimensional plot
            else:
                from matplotlib.colors import LogNorm, Normalize

                if image:
                    x = boundaries(axes[-2], data.shape[-2])
                    y = boundaries(axes[-3], data.shape[-3])
                    xlabel, ylabel = label(axes[-2]), label(axes[-3])
                else:
                    x = boundaries(axes[-1], data.shape[-1])
                    y = boundaries(axes[-2], data.shape[-2])
                    xlabel, ylabel = label(axes[-1]), label(axes[-2])

                if not zmin: 
                    zmin = np.nanmin(data[data>-np.inf])
                if not zmax: 
                    zmax = np.nanmax(data[data<np.inf])
            
                if not image:
                    if log:
                        zmin = max(zmin, 0.01)
                        zmax = max(zmax, 0.01)
                        opts["norm"] = LogNorm(zmin, zmax)
                    else:
                        opts["norm"] = Normalize(zmin, zmax)

                ax = plt.gca()
                if image:
                    im = ax.imshow(data, **opts)
                    ax.set_aspect('equal')
                else:
                    im = ax.pcolormesh(x, y, data, **opts)
                    im.get_cmap().set_bad('k', 1.0)
                    ax.set_xlim(x[0], x[-1])
                    ax.set_ylim(y[0], y[-1])
                    ax.set_aspect('auto')
                if not image:
                    plt.colorbar(im)
	
                if 'origin' in opts and opts['origin'] == 'lower':
                    image = False
                if xmin: 
                    ax.set_xlim(left=xmin)
                if xmax: 
                    ax.set_xlim(right=xmax)
                if ymin: 
                    if image:
                        ax.set_ylim(top=ymin)
                    else:
                        ax.set_ylim(bottom=ymin)
                if ymax: 
                    if image:
                        ax.set_ylim(bottom=ymax)
                    else:
                        ax.set_ylim(top=ymax)

                plt.xlabel(xlabel)
                plt.ylabel(ylabel)
                plt.title(title)

            if isinteractive:
                plt.pause(0.001)
                plt.show(block=False)
            else:
                plt.show()

        finally:
            if isinteractive:
                plt.ion()

plotview = PylabPlotter()<|MERGE_RESOLUTION|>--- conflicted
+++ resolved
@@ -101,65 +101,12 @@
         data, axes = (signal.nxdata.reshape(data_group.plot_shape), 
                       data_group.plot_axes)
 
-<<<<<<< HEAD
-        #One-dimensional Plot
-        if len(data.shape) == 1:
-            if 'units' in signal.attrs:
-                if not errors and signal.units == 'counts':
-                    errors = NXfield(np.sqrt(data))
-            if errors:
-                ebars = errors.nxdata
-                plt.errorbar(centers(axes[0], data.shape[0]), data, ebars, 
-                             fmt=fmt, **opts)
-            else:
-                plt.plot(centers(axes[0], data.shape[0]), data, fmt, **opts)
-            if not over:
-                ax = plt.gca()
-                xlo, xhi = ax.set_xlim(auto=True)        
-                ylo, yhi = ax.set_ylim(auto=True)                
-                if xmin: xlo = xmin
-                if xmax: xhi = xmax
-                ax.set_xlim(xlo, xhi)
-                if ymin: ylo = ymin
-                if ymax: yhi = ymax
-                ax.set_ylim(ylo, yhi)
-                if logx: ax.set_xscale('symlog')
-                if log or logy: ax.set_yscale('symlog')
-                plt.xlabel(label(axes[0]))
-                plt.ylabel(label(signal))
-                plt.title(title)
-
-        #Two dimensional plot
-        else:
-
-            from matplotlib.colors import LogNorm, Normalize
-
-            if len(data.shape) > 2:
-                slab = []
-                if image:
-                    for _dim in data.shape[:-3]:
-                        slab.append(0)
-                    slab.extend([slice(None), slice(None), slice(None)])
-                else:
-                    for _dim in data.shape[:-2]:
-                        slab.append(0)
-                    slab.extend([slice(None), slice(None)])
-                data = data[slab]
-                if 0 in slab:
-                    print("Warning: Only the top 2D slice of the data is plotted")
-
-            if image:
-                x = boundaries(axes[-2], data.shape[-2])
-                y = boundaries(axes[-3], data.shape[-3])
-                xlabel, ylabel = label(axes[-2]), label(axes[-3])
-=======
         isinteractive = plt.isinteractive()
         plt.ioff()
 
         try:
             if over:
                 plt.autoscale(enable=False)
->>>>>>> fe1736c4
             else:
                 plt.autoscale(enable=True)
                 plt.clf()
